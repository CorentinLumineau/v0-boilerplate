"use client"

import { useState } from "react"
import { LogOut, User, Settings } from "lucide-react"
import { useRouter } from "next/navigation"

import { useLanguageSettings } from "@/hooks/use-settings-store"
import { signOut, useSession } from "@/lib/auth-client"
import { Button } from "@/components/ui/button"
import {
  DropdownMenu,
  DropdownMenuContent,
  DropdownMenuItem,
  DropdownMenuLabel,
  DropdownMenuSeparator,
  DropdownMenuTrigger,
} from "@/components/ui/dropdown-menu"
import { SettingsPanel } from "@/components/settings/settings-panel"

interface UserDropdownProps {
  showUsername?: boolean
  showLogout?: boolean
}

export function UserDropdown({ showUsername = true, showLogout = true }: UserDropdownProps = {}) {
  const { t } = useLanguageSettings()
<<<<<<< HEAD
  const { theme, setTheme } = useTheme()
  const { colorTheme, setColorTheme } = useThemeSettings()
  const { language, setLanguage } = useLanguageSettings()
=======
>>>>>>> e8afefa1
  const session = useSession()
  const router = useRouter()

  const [open, setOpen] = useState(false)

  const handleLogout = async () => {
    try {
      await signOut()
      router.push("/login")
    } catch (error) {
      // Silently handle logout errors
      router.push("/login")
    }
  }

<<<<<<< HEAD
  const handleThemeChange = (value: string) => {
    if (value) {
      setTheme(value)
    }
  }

  const handleLanguageChange = (value: string) => {
    if (value && (value === "en" || value === "fr")) {
      setLanguage(value as "en" | "fr")
    }
  }

  const handleColorThemeChange = (theme: ColorTheme) => {
    setColorTheme(theme)
  }


  const availableThemes = getAvailableThemes()

  // Function to get primary color for a theme
  const getThemePrimaryColor = (themeName: string) => {
    const theme = themes[themeName as ColorTheme]
    if (!theme) return "hsl(0 0% 0%)" // fallback to black
    
    // Use light mode primary color for consistency
    return `hsl(${theme.light.primary})`
  }

=======
>>>>>>> e8afefa1
  // Use real user data or fallback to translated username
  const user = session.data?.user
  const displayName = user?.name || user?.email || t("username")
  const userEmail = user?.email

  // For non-authenticated users, show settings only
  if (!user) {
    return (
      <div className="relative z-50">
        <DropdownMenu open={open} onOpenChange={setOpen}>
          <DropdownMenuTrigger asChild>
            <Button variant="ghost" size="icon" className="relative">
              <Settings className="h-4 w-4" />
              <span className="sr-only">Settings</span>
            </Button>
          </DropdownMenuTrigger>
<<<<<<< HEAD
          <DropdownMenuContent className="w-64 z-50" align="end">
            <DropdownMenuGroup>
              <div className="px-2 py-1.5">
                <p className="text-sm mb-2">{t("theme")}</p>
                <ToggleGroup type="single" value={theme || "system"} onValueChange={handleThemeChange} className="w-full">
                  <ToggleGroupItem value="light" aria-label="Light Mode" title="Light Mode" className="flex-1 px-2">
                    <Sun className="h-5 w-5" />
                  </ToggleGroupItem>
                  <ToggleGroupItem value="dark" aria-label="Dark Mode" title="Dark Mode" className="flex-1 px-2">
                    <Moon className="h-5 w-5" />
                  </ToggleGroupItem>
                  <ToggleGroupItem value="system" aria-label="System Mode" title="System Mode" className="flex-1 px-2">
                    <Monitor className="h-5 w-5" />
                  </ToggleGroupItem>
                </ToggleGroup>
              </div>
            </DropdownMenuGroup>
            <DropdownMenuSeparator />
            <DropdownMenuGroup>
              <div className="px-2 py-1.5">
                <p className="text-sm mb-2">{t("language")}</p>
                <ToggleGroup type="single" value={language} onValueChange={handleLanguageChange} className="w-full">
                  <ToggleGroupItem value="en" aria-label="English" title="English" className="flex-1 px-2">
                    <span className="flex items-center justify-center gap-2">
                      <FlagGB size="lg" />
                      <span className="text-sm">EN</span>
                    </span>
                  </ToggleGroupItem>
                  <ToggleGroupItem value="fr" aria-label="French" title="French" className="flex-1 px-2">
                    <span className="flex items-center justify-center gap-2">
                      <FlagFR size="lg" />
                      <span className="text-sm">FR</span>
                    </span>
                  </ToggleGroupItem>
                </ToggleGroup>
              </div>
            </DropdownMenuGroup>
            <DropdownMenuSeparator />
            <DropdownMenuGroup>
              <div className="px-2 py-1.5">
                <p className="text-sm mb-2">{t("colorTheme")}</p>
                <div className="grid grid-cols-4 gap-1">
                  {availableThemes.map((themeName) => (
                    <button
                      key={themeName}
                      className={cn(
                        "h-6 w-12 rounded border-2 transition-all hover:scale-105 focus:outline-none focus:ring-1 focus:ring-ring relative bg-background",
                        colorTheme === themeName
                          ? "border-primary scale-105"
                          : "border-border hover:border-primary/50"
                      )}
                      onClick={() => handleColorThemeChange(themeName as ColorTheme)}
                      title={themeName}
                    >
                      <div 
                        className="absolute inset-1 rounded-sm"
                        style={{
                          backgroundColor: getThemePrimaryColor(themeName),
                        }}
                      />
                    </button>
                  ))}
                </div>
              </div>
            </DropdownMenuGroup>
=======
          <DropdownMenuContent className="w-80 max-w-[90vw] z-50" align="end">
            <div className="p-4">
              <SettingsPanel compact />
            </div>
>>>>>>> e8afefa1
          </DropdownMenuContent>
        </DropdownMenu>
      </div>
    )
  }

  return (
    <div className="relative z-50">
      <DropdownMenu open={open} onOpenChange={setOpen}>
        <DropdownMenuTrigger asChild>
          <Button variant="ghost" size={showUsername ? "default" : "icon"} className="relative">
            {showUsername ? displayName : <User className="h-4 w-4" />}
            {!showUsername && <span className="sr-only">User menu</span>}
          </Button>
        </DropdownMenuTrigger>
        <DropdownMenuContent className="w-80 max-w-[90vw] z-50" align="end">
          <DropdownMenuLabel>
            <div>
              <div className="font-medium">{displayName}</div>
              {userEmail && displayName !== userEmail && (
                <div className="text-sm text-muted-foreground font-normal">{userEmail}</div>
              )}
            </div>
          </DropdownMenuLabel>
          <DropdownMenuSeparator />
          
          {/* Settings Panel */}
<<<<<<< HEAD
          <DropdownMenuGroup>
            <div className="px-2 py-1.5">
              <p className="text-sm mb-2">{t("theme")}</p>
              <ToggleGroup type="single" value={theme || "system"} onValueChange={handleThemeChange} className="w-full">
                <ToggleGroupItem value="light" aria-label="Light Mode" title="Light Mode" className="flex-1 px-2">
                  <Sun className="h-5 w-5" />
                </ToggleGroupItem>
                <ToggleGroupItem value="dark" aria-label="Dark Mode" title="Dark Mode" className="flex-1 px-2">
                  <Moon className="h-5 w-5" />
                </ToggleGroupItem>
                <ToggleGroupItem value="system" aria-label="System Mode" title="System Mode" className="flex-1 px-2">
                  <Monitor className="h-5 w-5" />
                </ToggleGroupItem>
              </ToggleGroup>
            </div>
          </DropdownMenuGroup>
          <DropdownMenuSeparator />
          <DropdownMenuGroup>
            <div className="px-2 py-1.5">
              <p className="text-sm mb-2">{t("language")}</p>
              <ToggleGroup type="single" value={language} onValueChange={handleLanguageChange} className="w-full">
                <ToggleGroupItem value="en" aria-label="English" title="English" className="flex-1 px-2">
                  <span className="flex items-center justify-center gap-2">
                    <FlagGB size="lg" />
                    <span className="text-sm">EN</span>
                  </span>
                </ToggleGroupItem>
                <ToggleGroupItem value="fr" aria-label="French" title="French" className="flex-1 px-2">
                  <span className="flex items-center justify-center gap-2">
                    <FlagFR size="lg" />
                    <span className="text-sm">FR</span>
                  </span>
                </ToggleGroupItem>
              </ToggleGroup>
            </div>
          </DropdownMenuGroup>
          <DropdownMenuSeparator />
          <DropdownMenuGroup>
            <div className="px-2 py-1.5">
              <p className="text-sm mb-2">{t("colorTheme")}</p>
              <div className="grid grid-cols-4 gap-1">
                {availableThemes.map((themeName) => (
                  <button
                    key={themeName}
                    className={cn(
                      "h-6 w-12 rounded border-2 transition-all hover:scale-105 focus:outline-none focus:ring-1 focus:ring-ring relative bg-background",
                      colorTheme === themeName
                        ? "border-primary scale-105"
                        : "border-border hover:border-primary/50"
                    )}
                    onClick={() => handleColorThemeChange(themeName as ColorTheme)}
                    title={themeName}
                  >
                    <div 
                      className="absolute inset-1 rounded-sm"
                      style={{
                        backgroundColor: getThemePrimaryColor(themeName),
                      }}
                    />
                  </button>
                ))}
              </div>
            </div>
          </DropdownMenuGroup>
=======
          <div className="p-2">
            <SettingsPanel compact />
          </div>
>>>>>>> e8afefa1
          
          {showLogout && (
            <>
              <DropdownMenuSeparator />
              <DropdownMenuItem 
                className="text-red-500 hover:bg-red-100 dark:text-red-400 dark:hover:bg-red-900/20 font-medium cursor-pointer"
                onClick={handleLogout}
              >
                <LogOut className="mr-2 h-4 w-4" />
                <span>{t("logout")}</span>
              </DropdownMenuItem>
            </>
          )}
        </DropdownMenuContent>
      </DropdownMenu>
    </div>
  )
}<|MERGE_RESOLUTION|>--- conflicted
+++ resolved
@@ -24,12 +24,6 @@
 
 export function UserDropdown({ showUsername = true, showLogout = true }: UserDropdownProps = {}) {
   const { t } = useLanguageSettings()
-<<<<<<< HEAD
-  const { theme, setTheme } = useTheme()
-  const { colorTheme, setColorTheme } = useThemeSettings()
-  const { language, setLanguage } = useLanguageSettings()
-=======
->>>>>>> e8afefa1
   const session = useSession()
   const router = useRouter()
 
@@ -45,37 +39,6 @@
     }
   }
 
-<<<<<<< HEAD
-  const handleThemeChange = (value: string) => {
-    if (value) {
-      setTheme(value)
-    }
-  }
-
-  const handleLanguageChange = (value: string) => {
-    if (value && (value === "en" || value === "fr")) {
-      setLanguage(value as "en" | "fr")
-    }
-  }
-
-  const handleColorThemeChange = (theme: ColorTheme) => {
-    setColorTheme(theme)
-  }
-
-
-  const availableThemes = getAvailableThemes()
-
-  // Function to get primary color for a theme
-  const getThemePrimaryColor = (themeName: string) => {
-    const theme = themes[themeName as ColorTheme]
-    if (!theme) return "hsl(0 0% 0%)" // fallback to black
-    
-    // Use light mode primary color for consistency
-    return `hsl(${theme.light.primary})`
-  }
-
-=======
->>>>>>> e8afefa1
   // Use real user data or fallback to translated username
   const user = session.data?.user
   const displayName = user?.name || user?.email || t("username")
@@ -92,78 +55,10 @@
               <span className="sr-only">Settings</span>
             </Button>
           </DropdownMenuTrigger>
-<<<<<<< HEAD
-          <DropdownMenuContent className="w-64 z-50" align="end">
-            <DropdownMenuGroup>
-              <div className="px-2 py-1.5">
-                <p className="text-sm mb-2">{t("theme")}</p>
-                <ToggleGroup type="single" value={theme || "system"} onValueChange={handleThemeChange} className="w-full">
-                  <ToggleGroupItem value="light" aria-label="Light Mode" title="Light Mode" className="flex-1 px-2">
-                    <Sun className="h-5 w-5" />
-                  </ToggleGroupItem>
-                  <ToggleGroupItem value="dark" aria-label="Dark Mode" title="Dark Mode" className="flex-1 px-2">
-                    <Moon className="h-5 w-5" />
-                  </ToggleGroupItem>
-                  <ToggleGroupItem value="system" aria-label="System Mode" title="System Mode" className="flex-1 px-2">
-                    <Monitor className="h-5 w-5" />
-                  </ToggleGroupItem>
-                </ToggleGroup>
-              </div>
-            </DropdownMenuGroup>
-            <DropdownMenuSeparator />
-            <DropdownMenuGroup>
-              <div className="px-2 py-1.5">
-                <p className="text-sm mb-2">{t("language")}</p>
-                <ToggleGroup type="single" value={language} onValueChange={handleLanguageChange} className="w-full">
-                  <ToggleGroupItem value="en" aria-label="English" title="English" className="flex-1 px-2">
-                    <span className="flex items-center justify-center gap-2">
-                      <FlagGB size="lg" />
-                      <span className="text-sm">EN</span>
-                    </span>
-                  </ToggleGroupItem>
-                  <ToggleGroupItem value="fr" aria-label="French" title="French" className="flex-1 px-2">
-                    <span className="flex items-center justify-center gap-2">
-                      <FlagFR size="lg" />
-                      <span className="text-sm">FR</span>
-                    </span>
-                  </ToggleGroupItem>
-                </ToggleGroup>
-              </div>
-            </DropdownMenuGroup>
-            <DropdownMenuSeparator />
-            <DropdownMenuGroup>
-              <div className="px-2 py-1.5">
-                <p className="text-sm mb-2">{t("colorTheme")}</p>
-                <div className="grid grid-cols-4 gap-1">
-                  {availableThemes.map((themeName) => (
-                    <button
-                      key={themeName}
-                      className={cn(
-                        "h-6 w-12 rounded border-2 transition-all hover:scale-105 focus:outline-none focus:ring-1 focus:ring-ring relative bg-background",
-                        colorTheme === themeName
-                          ? "border-primary scale-105"
-                          : "border-border hover:border-primary/50"
-                      )}
-                      onClick={() => handleColorThemeChange(themeName as ColorTheme)}
-                      title={themeName}
-                    >
-                      <div 
-                        className="absolute inset-1 rounded-sm"
-                        style={{
-                          backgroundColor: getThemePrimaryColor(themeName),
-                        }}
-                      />
-                    </button>
-                  ))}
-                </div>
-              </div>
-            </DropdownMenuGroup>
-=======
           <DropdownMenuContent className="w-80 max-w-[90vw] z-50" align="end">
             <div className="p-4">
               <SettingsPanel compact />
             </div>
->>>>>>> e8afefa1
           </DropdownMenuContent>
         </DropdownMenu>
       </div>
@@ -191,76 +86,9 @@
           <DropdownMenuSeparator />
           
           {/* Settings Panel */}
-<<<<<<< HEAD
-          <DropdownMenuGroup>
-            <div className="px-2 py-1.5">
-              <p className="text-sm mb-2">{t("theme")}</p>
-              <ToggleGroup type="single" value={theme || "system"} onValueChange={handleThemeChange} className="w-full">
-                <ToggleGroupItem value="light" aria-label="Light Mode" title="Light Mode" className="flex-1 px-2">
-                  <Sun className="h-5 w-5" />
-                </ToggleGroupItem>
-                <ToggleGroupItem value="dark" aria-label="Dark Mode" title="Dark Mode" className="flex-1 px-2">
-                  <Moon className="h-5 w-5" />
-                </ToggleGroupItem>
-                <ToggleGroupItem value="system" aria-label="System Mode" title="System Mode" className="flex-1 px-2">
-                  <Monitor className="h-5 w-5" />
-                </ToggleGroupItem>
-              </ToggleGroup>
-            </div>
-          </DropdownMenuGroup>
-          <DropdownMenuSeparator />
-          <DropdownMenuGroup>
-            <div className="px-2 py-1.5">
-              <p className="text-sm mb-2">{t("language")}</p>
-              <ToggleGroup type="single" value={language} onValueChange={handleLanguageChange} className="w-full">
-                <ToggleGroupItem value="en" aria-label="English" title="English" className="flex-1 px-2">
-                  <span className="flex items-center justify-center gap-2">
-                    <FlagGB size="lg" />
-                    <span className="text-sm">EN</span>
-                  </span>
-                </ToggleGroupItem>
-                <ToggleGroupItem value="fr" aria-label="French" title="French" className="flex-1 px-2">
-                  <span className="flex items-center justify-center gap-2">
-                    <FlagFR size="lg" />
-                    <span className="text-sm">FR</span>
-                  </span>
-                </ToggleGroupItem>
-              </ToggleGroup>
-            </div>
-          </DropdownMenuGroup>
-          <DropdownMenuSeparator />
-          <DropdownMenuGroup>
-            <div className="px-2 py-1.5">
-              <p className="text-sm mb-2">{t("colorTheme")}</p>
-              <div className="grid grid-cols-4 gap-1">
-                {availableThemes.map((themeName) => (
-                  <button
-                    key={themeName}
-                    className={cn(
-                      "h-6 w-12 rounded border-2 transition-all hover:scale-105 focus:outline-none focus:ring-1 focus:ring-ring relative bg-background",
-                      colorTheme === themeName
-                        ? "border-primary scale-105"
-                        : "border-border hover:border-primary/50"
-                    )}
-                    onClick={() => handleColorThemeChange(themeName as ColorTheme)}
-                    title={themeName}
-                  >
-                    <div 
-                      className="absolute inset-1 rounded-sm"
-                      style={{
-                        backgroundColor: getThemePrimaryColor(themeName),
-                      }}
-                    />
-                  </button>
-                ))}
-              </div>
-            </div>
-          </DropdownMenuGroup>
-=======
           <div className="p-2">
             <SettingsPanel compact />
           </div>
->>>>>>> e8afefa1
           
           {showLogout && (
             <>
@@ -270,7 +98,7 @@
                 onClick={handleLogout}
               >
                 <LogOut className="mr-2 h-4 w-4" />
-                <span>{t("logout")}</span>
+                {t("logout")}
               </DropdownMenuItem>
             </>
           )}
