--- conflicted
+++ resolved
@@ -96,10 +96,7 @@
   const productionBackendUrl = await question('Production backend URL (e.g., https://api.myapp.com): ');
   
   // Staging Configuration
-<<<<<<< HEAD
-=======
   console.log('\n🎭 STAGING CONFIGURATION');
->>>>>>> 56793ac7
   const stagingFrontendUrl = await question('Staging frontend URL (e.g., https://myapp-staging.com): ');
   const stagingBackendUrl = await question('Staging backend URL (e.g., https://api.myapp-staging.com): ');
   
@@ -409,11 +406,7 @@
   console.log(`  Frontend: ${answers.productionFrontendUrl}`);
   console.log(`  Backend: ${answers.productionBackendUrl}`);
   console.log('');
-<<<<<<< HEAD
-  console.log('🚧 STAGING URLS:');
-=======
   console.log('🎭 STAGING URLS:');
->>>>>>> 56793ac7
   console.log(`  Frontend: ${answers.stagingFrontendUrl}`);
   console.log(`  Backend: ${answers.stagingBackendUrl}`);
   console.log('');
