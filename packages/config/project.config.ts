/**
 * Project Configuration
 * 
 * This file contains all configurable project metadata.
 * Update this file when using the template for a new project.
 */

export const PROJECT_CONFIG = {
  // Basic Project Information
  name: "v0-boilerplate",
  displayName: "V0 Boilerplate",
  description: "A Next.js 15 monorepo boilerplate with authentication, theming, and TypeScript",
  version: "1.0.1",
  
  // URLs and Domains
  urls: {
    repository: "https://github.com/your-username/v0-boilerplate",
    homepage: "https://your-domain.com",
    documentation: "https://docs.your-domain.com",
  },

  // Production URLs
  production: {
    frontend: {
      url: "https://boilerplate.lumineau.app",
    },
    backend: {
      url: "https://api.boilerplate.lumineau.app",
    },
  },

  // Staging URLs
  staging: {
    frontend: {
      url: "https://boilerplate-staging.lumineau.app",
    },
    backend: {
      url: "https://api.boilerplate-staging.lumineau.app",
    },
  },
  
  // Author Information
  author: {
    name: "Your Name",
    email: "your-email@example.com",
    url: "https://your-website.com",
  },
  
  // Development Configuration
  development: {
    frontend: {
      port: 3100,
      url: "http://localhost:3100",
    },
    backend: {
      port: 3101,
      url: "http://localhost:3101",
    },
    database: {
      name: "auth_db",
      user: "auth_user",
      password: "auth_password",
      port: 5432,
    },
  },
  
  // Package Configuration
  packages: {
    namespace: "@boilerplate",
    workspaces: ["apps/*", "packages/*"],
  },
  
  // Features Configuration
  features: {
    authentication: true,
    theming: true,
    internationalization: true,
    darkMode: true,
  },
  
  // Theme Configuration
  themes: {
    available: ["default", "red", "orange", "green", "blue", "teal", "purple", "pink"],
    default: "default",
  },
  
  // Internationalization
  i18n: {
    defaultLocale: "en",
    locales: ["en", "fr"],
  },
  
  // Docker Configuration
  docker: {
    postgres: {
      image: "postgres:16-alpine",
      containerName: "v0-boilerplate-postgres",
    },
  },
  
  // Deployment Configuration
  deployment: {
    vercel: {
      frontend: {
        framework: "nextjs",
        buildCommand: "pnpm build",
        outputDirectory: ".next",
      },
      backend: {
        framework: "nextjs",
        buildCommand: "pnpm build",
        outputDirectory: ".next",
      },
    },
  },
} as const;

// Helper functions to get config values
export const getProjectName = () => PROJECT_CONFIG.name;
export const getDisplayName = () => PROJECT_CONFIG.displayName;
export const getDescription = () => PROJECT_CONFIG.description;
export const getVersion = () => PROJECT_CONFIG.version;
export const getAuthor = () => PROJECT_CONFIG.author;
export const getRepositoryUrl = () => PROJECT_CONFIG.urls.repository;
export const getHomepageUrl = () => PROJECT_CONFIG.urls.homepage;
export const getFrontendUrl = () => {
  const isProduction = process.env.NODE_ENV === 'production';
<<<<<<< HEAD
  const isStaging = process.env.NODE_ENV === 'staging' || process.env.VERCEL_ENV === 'preview';
=======
  const isStaging = process.env.VERCEL_ENV === 'preview' || process.env.NODE_ENV === 'staging';
>>>>>>> be829f4a
  
  if (isProduction) return PROJECT_CONFIG.production.frontend.url;
  if (isStaging) return PROJECT_CONFIG.staging.frontend.url;
  return PROJECT_CONFIG.development.frontend.url;
};

export const getBackendUrl = () => {
  const isProduction = process.env.NODE_ENV === 'production';
<<<<<<< HEAD
  const isStaging = process.env.NODE_ENV === 'staging' || process.env.VERCEL_ENV === 'preview';
=======
  const isStaging = process.env.VERCEL_ENV === 'preview' || process.env.NODE_ENV === 'staging';
>>>>>>> be829f4a
  
  if (isProduction) return PROJECT_CONFIG.production.backend.url;
  if (isStaging) return PROJECT_CONFIG.staging.backend.url;
  return PROJECT_CONFIG.development.backend.url;
};

export const getProductionFrontendUrl = () => PROJECT_CONFIG.production.frontend.url;
export const getProductionBackendUrl = () => PROJECT_CONFIG.production.backend.url;
export const getStagingFrontendUrl = () => PROJECT_CONFIG.staging.frontend.url;
export const getStagingBackendUrl = () => PROJECT_CONFIG.staging.backend.url;
export const getDevelopmentFrontendUrl = () => PROJECT_CONFIG.development.frontend.url;
export const getDevelopmentBackendUrl = () => PROJECT_CONFIG.development.backend.url;
export const getFrontendPort = () => PROJECT_CONFIG.development.frontend.port;
export const getBackendPort = () => PROJECT_CONFIG.development.backend.port;
export const getNamespace = () => PROJECT_CONFIG.packages.namespace;
export const getAvailableThemes = () => PROJECT_CONFIG.themes.available;
export const getDefaultTheme = () => PROJECT_CONFIG.themes.default;
export const getSupportedLocales = () => PROJECT_CONFIG.i18n.locales;
export const getDefaultLocale = () => PROJECT_CONFIG.i18n.defaultLocale;

// Type exports for TypeScript
export type ProjectConfig = typeof PROJECT_CONFIG;
export type ThemeName = (typeof PROJECT_CONFIG.themes.available)[number];
export type LocaleName = (typeof PROJECT_CONFIG.i18n.locales)[number];<|MERGE_RESOLUTION|>--- conflicted
+++ resolved
@@ -125,11 +125,7 @@
 export const getHomepageUrl = () => PROJECT_CONFIG.urls.homepage;
 export const getFrontendUrl = () => {
   const isProduction = process.env.NODE_ENV === 'production';
-<<<<<<< HEAD
-  const isStaging = process.env.NODE_ENV === 'staging' || process.env.VERCEL_ENV === 'preview';
-=======
   const isStaging = process.env.VERCEL_ENV === 'preview' || process.env.NODE_ENV === 'staging';
->>>>>>> be829f4a
   
   if (isProduction) return PROJECT_CONFIG.production.frontend.url;
   if (isStaging) return PROJECT_CONFIG.staging.frontend.url;
@@ -138,11 +134,7 @@
 
 export const getBackendUrl = () => {
   const isProduction = process.env.NODE_ENV === 'production';
-<<<<<<< HEAD
   const isStaging = process.env.NODE_ENV === 'staging' || process.env.VERCEL_ENV === 'preview';
-=======
-  const isStaging = process.env.VERCEL_ENV === 'preview' || process.env.NODE_ENV === 'staging';
->>>>>>> be829f4a
   
   if (isProduction) return PROJECT_CONFIG.production.backend.url;
   if (isStaging) return PROJECT_CONFIG.staging.backend.url;
